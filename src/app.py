# Copyright (c) Microsoft Corporation. All rights reserved.
# Licensed under the MIT License.

import os
import logging

from azure.identity import AzureCliCredential, ManagedIdentityCredential
from azure.storage.blob.aio import BlobServiceClient
from botbuilder.integration.aiohttp import CloudAdapter, ConfigurationBotFrameworkAuthentication
from dotenv import load_dotenv
from fastapi import FastAPI
from fastapi.staticfiles import StaticFiles
from starlette.applications import Starlette
from starlette.routing import Mount
from starlette.responses import FileResponse

from bots import AssistantBot, MagenticBot
from bots.show_typing_middleware import ShowTypingMiddleware
from config import DefaultConfig, load_agent_config, setup_logging
from data_models.app_context import AppContext
from data_models.data_access import create_data_access
from mcp_app import create_fast_mcp_app
from routes.api.messages import messages_routes
from routes.api.user import user_routes
from routes.api.chats import chats_routes
from routes.patient_data.patient_data_routes import patient_data_routes
from routes.views.patient_data_answer_routes import patient_data_answer_source_routes
from routes.views.patient_timeline_routes import patient_timeline_entry_source_routes

load_dotenv(".env")

# --- OpenTelemetry Logging & Tracing Setup ---


setup_logging()


def create_app_context():
    '''Create the application context for commonly used object used in application.'''

    # Load agent configuration
    scenario = os.getenv("SCENARIO")
    agent_config = load_agent_config(scenario)

    # Load Azure Credential
    credential = ManagedIdentityCredential(client_id=os.getenv("AZURE_CLIENT_ID")) \
        if os.getenv("WEBSITE_SITE_NAME") is not None \
        else AzureCliCredential()   # used for local development

    # Setup data access
    blob_service_client = BlobServiceClient(
        account_url=os.getenv("APP_BLOB_STORAGE_ENDPOINT"),
        credential=credential,
    )
    data_access = create_data_access(blob_service_client, credential)

    return AppContext(
        all_agent_configs=agent_config,
        blob_service_client=blob_service_client,
        credential=credential,
        data_access=data_access,
    )


def create_app(
    bots: dict,
    app_context: AppContext,
) -> FastAPI:
    app = FastAPI()
    app.include_router(messages_routes(adapters, bots))
    app.include_router(chats_routes(app_context))
    app.include_router(user_routes())
    app.include_router(patient_data_routes(app_context.blob_service_client))
    app.include_router(patient_data_answer_source_routes(app_context.data_access))
    app.include_router(patient_timeline_entry_source_routes(app_context.data_access))


    # Serve static files from the React build directory
    static_files_path = os.path.join(os.path.dirname(os.path.abspath(__file__)), "static")
    if os.path.exists(static_files_path):
        app.mount("/static", StaticFiles(directory=os.path.join(static_files_path, "static")), name="static")
<<<<<<< HEAD

=======
        
        # Mount assets directory for Vite-generated assets like /assets/index-abc123.js
        assets_path = os.path.join(static_files_path, "static", "assets")
        if os.path.exists(assets_path):
            app.mount("/assets", StaticFiles(directory=assets_path), name="assets")
        
>>>>>>> a927297a
        # Add a route for the root URL to serve index.html
        @app.get("/")
        async def serve_root():
            index_path = os.path.join(static_files_path, "static", "index.html")
            if os.path.exists(index_path):
                return FileResponse(index_path)
            return {"detail": "React app not built yet"}
<<<<<<< HEAD

        # Add a catch-all route to serve index.html for client-side routing only triggered if the path falls through to the static files
=======
        
        # Add a catch-all route to serve index.html for client-side routing
>>>>>>> a927297a
        @app.get("/{full_path:path}")
        async def serve_react_app(full_path: str):
            index_path = os.path.join(static_files_path, "static", "index.html")
            if os.path.exists(index_path):
                return FileResponse(index_path)
            return {"detail": "React app not built yet"}

    return app


app_context = create_app_context()

# Create Teams specific objects
adapters = {
    agent["name"]: CloudAdapter(ConfigurationBotFrameworkAuthentication(
        DefaultConfig(botId=agent["bot_id"]))).use(ShowTypingMiddleware())
    for agent in app_context.all_agent_configs
}
bot_config = {
    "adapters": adapters,
    "app_context": app_context,
    "turn_contexts": {}
}
bots = {
    agent["name"]: AssistantBot(agent, **bot_config) if agent["name"] != "magentic"
    else MagenticBot(agent, **bot_config)
    for agent in app_context.all_agent_configs
}

teams_app = create_app(bots, app_context)
fast_mcp_app, lifespan = create_fast_mcp_app(app_context)

app = Starlette(
    routes=[
        Mount('/mcp', app=fast_mcp_app),
        Mount('/', teams_app),
    ], lifespan=lifespan)<|MERGE_RESOLUTION|>--- conflicted
+++ resolved
@@ -2,7 +2,6 @@
 # Licensed under the MIT License.
 
 import os
-import logging
 
 from azure.identity import AzureCliCredential, ManagedIdentityCredential
 from azure.storage.blob.aio import BlobServiceClient
@@ -28,9 +27,6 @@
 from routes.views.patient_timeline_routes import patient_timeline_entry_source_routes
 
 load_dotenv(".env")
-
-# --- OpenTelemetry Logging & Tracing Setup ---
-
 
 setup_logging()
 
@@ -74,21 +70,16 @@
     app.include_router(patient_data_answer_source_routes(app_context.data_access))
     app.include_router(patient_timeline_entry_source_routes(app_context.data_access))
 
-
     # Serve static files from the React build directory
     static_files_path = os.path.join(os.path.dirname(os.path.abspath(__file__)), "static")
     if os.path.exists(static_files_path):
         app.mount("/static", StaticFiles(directory=os.path.join(static_files_path, "static")), name="static")
-<<<<<<< HEAD
-
-=======
         
         # Mount assets directory for Vite-generated assets like /assets/index-abc123.js
         assets_path = os.path.join(static_files_path, "static", "assets")
         if os.path.exists(assets_path):
             app.mount("/assets", StaticFiles(directory=assets_path), name="assets")
         
->>>>>>> a927297a
         # Add a route for the root URL to serve index.html
         @app.get("/")
         async def serve_root():
@@ -96,13 +87,8 @@
             if os.path.exists(index_path):
                 return FileResponse(index_path)
             return {"detail": "React app not built yet"}
-<<<<<<< HEAD
-
-        # Add a catch-all route to serve index.html for client-side routing only triggered if the path falls through to the static files
-=======
         
         # Add a catch-all route to serve index.html for client-side routing
->>>>>>> a927297a
         @app.get("/{full_path:path}")
         async def serve_react_app(full_path: str):
             index_path = os.path.join(static_files_path, "static", "index.html")
